import { useState, useEffect } from 'react';
import { Avatar, AvatarFallback, AvatarImage } from '@/components/ui/avatar';
import { Badge } from '@/components/ui/badge';
import { Card } from '@/components/ui/card';
import { Input } from '@/components/ui/input';
import { Button } from '@/components/ui/button';
import { Send, Mic, Bot, ArrowRight, Zap, Settings } from 'lucide-react';
import { relaiApi, User as ApiUser, Task, WorkflowData } from '@/services/relaiApi';
import CreateUserDialog from './CreateUserDialog';
import CreateTaskDialog from './CreateTaskDialog';
import RelAISidebar from './RelAISidebar';
import RelayChat from './RelayChat';
import { useToast } from '@/hooks/use-toast';

interface User {
  id: string; // username = id for simplicity
  name: string;
  avatar: string;
  status: 'working' | 'idle';
}

export default function TaskManager() {
  const [message, setMessage] = useState('');
  const [focusedUser, setFocusedUser] = useState<string | null>(null);
  const [viewMode, setViewMode] = useState<'overview' | 'focused'>('overview');
  const [chatOpen, setChatOpen] = useState(false);
  const [users, setUsers] = useState<User[]>([]);
  const [workflows, setWorkflows] = useState<Record<string, WorkflowData>>({});
  const [loading, setLoading] = useState(true);
  
  const { toast } = useToast();

  // Load initial data from Supabase
  useEffect(() => {
    const loadData = async () => {
      try {
        setLoading(true);
        
        // Load users
        const fetchedUsers = await relaiApi.getUsers();
        setUsers(fetchedUsers);
        
        // Load workflows for each user
        const workflowPromises = fetchedUsers.map(async (user) => {
          const workflow = await relaiApi.getUserWorkflow(user.id);
          return [user.id, workflow];
        });
        
        const workflowResults = await Promise.all(workflowPromises);
        const workflowsById = Object.fromEntries(workflowResults);
        setWorkflows(workflowsById);
        
      } catch (error) {
        console.error('Error loading data:', error);
        toast({
          title: 'Error',
          description: 'Failed to load data from database.',
          variant: 'destructive',
        });
      } finally {
        setLoading(false);
      }
    };

    loadData();
  }, [toast]);

  // Simulate progress updates
  useEffect(() => {
    const interval = setInterval(() => {
      Object.entries(workflows).forEach(([userId, workflow]) => {
        if (workflow.activeWork && Math.random() < 0.08) {
          // Update progress in database
          relaiApi.updateTaskProgress(
            workflow.activeWork.id, 
            Math.min(100, workflow.activeWork.progress + Math.floor(Math.random() * 3))
          );
        }
      });
    }, 4000);

    return () => clearInterval(interval);
  }, [workflows]);

  const getStatusBadge = (type: 'active' | 'waiting' | 'automated' | 'relai') => {
    const variants = {
      active: 'bg-status-active text-white',
      waiting: 'bg-status-waiting text-white',
      automated: 'bg-status-automated text-white',
      relai: 'bg-status-relai text-white'
    };

    const labels = {
      active: 'Active',
      waiting: 'Incoming', 
      automated: 'Automated',
      relai: 'AI Processing'
    };

    return (
      <Badge className={`${variants[type]} border-0 font-medium text-xs`}>
        {labels[type]}
      </Badge>
    );
  };

  const handleSendMessage = () => {
    if (message.trim()) {
      // Simulate message sending / task handoff
      setMessage('');
    }
  };

  const handleUserCreated = async (newUser: User) => {
    try {
      setUsers(prev => [...prev, newUser]);
      // Initialize empty workflow for new user
      setWorkflows(prev => ({
        ...prev,
        [newUser.id]: {
          activeWork: null,
          incoming: [],
          recentHandoffs: []
        }
      }));
      
      toast({
        title: 'Success!',
        description: `${newUser.name} joined the relay system.`,
      });
    } catch (error) {
      console.error('Error in handleUserCreated:', error);
    }
  };

  const handleTaskCreated = async (newTask: Task) => {
    try {
      const assignedUser = users.find(u => u.id === newTask.assignedTo);
      if (!assignedUser) return;

      // Reload workflow for the assigned user
      const updatedWorkflow = await relaiApi.getUserWorkflow(assignedUser.id);
      setWorkflows(prev => ({
        ...prev,
        [assignedUser.id]: updatedWorkflow
      }));

      toast({
        title: 'Task Created!',
        description: `"${newTask.title}" assigned to ${assignedUser.name}.`,
      });
    } catch (error) {
      console.error('Error in handleTaskCreated:', error);
    }
  };

  const handleUserFocus = (userId: string) => {
    if (focusedUser === userId) {
      setFocusedUser(null);
      setViewMode('overview');
    } else {
      setFocusedUser(userId);
      setViewMode('focused');
    }
  };

<<<<<<< HEAD
  const handleTaskAction = async (action: string, taskId: string, data?: any) => {
    try {
      switch (action) {
        case 'complete':
          await relaiApi.updateTaskProgress(taskId, 100);
          // Reload all workflows to reflect changes
          const updatedWorkflows: Record<string, WorkflowData> = {};
          for (const user of users) {
            updatedWorkflows[user.id] = await relaiApi.getUserWorkflow(user.id);
=======
  const handleTaskAction = (action: string, taskId: string, data?: any) => {
    // Find the task and its owner
    let taskToUpdate: any = null;
    let taskOwner: string = '';
    
    Object.entries(relayWorkflows).forEach(([userName, workflow]: [string, any]) => {
      if (workflow.activeWork?._id === taskId) {
        taskToUpdate = workflow.activeWork;
        taskOwner = userName;
      } else {
        const incomingTask = workflow.incoming.find((t: any) => t._id === taskId);
        if (incomingTask) {
          taskToUpdate = incomingTask;
          taskOwner = userName;
        }
      }
    });

    if (!taskToUpdate) return;

    setRelayWorkflows(prev => {
      const newWorkflows = { ...prev };
      
      switch (action) {
        case 'complete':
          // Move to recent handoffs and clear active work
          if (newWorkflows[taskOwner as keyof typeof newWorkflows].activeWork?._id === taskId) {
            newWorkflows[taskOwner as keyof typeof newWorkflows].recentHandoffs.unshift({
              ...taskToUpdate,
              relayedTo: 'Completed',
              timeHandedOff: 'Just now',
              progress: 100
            });
            newWorkflows[taskOwner as keyof typeof newWorkflows].activeWork = null;
            
            // Auto-assign next task from queue
            const nextTask = newWorkflows[taskOwner as keyof typeof newWorkflows].incoming.shift();
            if (nextTask) {
              newWorkflows[taskOwner as keyof typeof newWorkflows].activeWork = {
                _id: nextTask._id,
                title: nextTask.title,
                description: nextTask.description,
                progress: (nextTask as any).progress || 25,
                relayedFrom: nextTask.relayedFrom,
                estimatedHandoff: (nextTask as any).estimatedHandoff || '2h'
              };
            }
>>>>>>> 343b3d2b
          }
          setWorkflows(updatedWorkflows);
          
          toast({
            title: 'Task Completed',
            description: 'Task has been marked as completed.',
          });
          break;
          
        case 'handoff':
<<<<<<< HEAD
          const targetUserId = data?.targetUser;
          if (targetUserId) {
            await relaiApi.relayTask(taskId, '', targetUserId);
            
            // Reload workflows for affected users
            const updatedWorkflows: Record<string, WorkflowData> = {};
            for (const user of users) {
              updatedWorkflows[user.id] = await relaiApi.getUserWorkflow(user.id);
=======
          const targetUser = data?.targetUser;
          if (targetUser && newWorkflows[targetUser as keyof typeof newWorkflows]) {
            // Remove from current owner
            if (newWorkflows[taskOwner as keyof typeof newWorkflows].activeWork?._id === taskId) {
              newWorkflows[taskOwner as keyof typeof newWorkflows].activeWork = null;
              
              // Auto-assign next task from queue
              const nextTask = newWorkflows[taskOwner as keyof typeof newWorkflows].incoming.shift();
              if (nextTask) {
                newWorkflows[taskOwner as keyof typeof newWorkflows].activeWork = {
                  _id: nextTask._id,
                  title: nextTask.title,
                  description: nextTask.description,
                  progress: 25,
                  relayedFrom: nextTask.relayedFrom,
                  estimatedHandoff: '2h'
                };
              }
            } else {
              newWorkflows[taskOwner as keyof typeof newWorkflows].incoming = 
                newWorkflows[taskOwner as keyof typeof newWorkflows].incoming.filter((t: any) => t._id !== taskId);
>>>>>>> 343b3d2b
            }
            setWorkflows(updatedWorkflows);
            
            const targetUser = users.find(u => u.id === targetUserId);
            toast({
              title: 'Task Handed Off',
              description: `Task relayed to ${targetUser?.name}.`,
            });
          }
          break;
          
        case 'delete':
<<<<<<< HEAD
          // For now, just mark as completed since we don't have a delete endpoint
          await relaiApi.updateTaskProgress(taskId, 100);
          
          // Reload all workflows
          const deletedWorkflows: Record<string, WorkflowData> = {};
          for (const user of users) {
            deletedWorkflows[user.id] = await relaiApi.getUserWorkflow(user.id);
=======
          // Remove from current owner
          if (newWorkflows[taskOwner as keyof typeof newWorkflows].activeWork?._id === taskId) {
            newWorkflows[taskOwner as keyof typeof newWorkflows].activeWork = null;
            
            // Auto-assign next task from queue
            const nextTask = newWorkflows[taskOwner as keyof typeof newWorkflows].incoming.shift();
            if (nextTask) {
              newWorkflows[taskOwner as keyof typeof newWorkflows].activeWork = {
                _id: nextTask._id,
                title: nextTask.title,
                description: nextTask.description,
                progress: 25,
                relayedFrom: nextTask.relayedFrom,
                estimatedHandoff: '2h'
              };
            }
          } else {
            newWorkflows[taskOwner as keyof typeof newWorkflows].incoming = 
              newWorkflows[taskOwner as keyof typeof newWorkflows].incoming.filter((t: any) => t._id !== taskId);
>>>>>>> 343b3d2b
          }
          setWorkflows(deletedWorkflows);
          
          toast({
            title: 'Task Removed',
            description: 'Task has been removed from the queue.',
          });
          break;
      }
    } catch (error) {
      console.error('Error handling task action:', error);
      toast({
        title: 'Error',
        description: 'Failed to perform task action.',
        variant: 'destructive',
      });
    }
  };

  const renderRelayLane = (userId: string, isExpanded: boolean = false) => {
    const workflow = workflows[userId];
    const user = users.find(u => u.id === userId);
    const isRelAI = user?.name === 'RelAI';
    
    if (!workflow || !user) return null;
    
    return (
      <div className={`${isExpanded ? 'w-full max-w-5xl' : 'w-full md:min-w-80 md:max-w-80'} transition-all duration-300`}>
        {/* Relay Lane Header */}
        <div className={`backdrop-blur-xl bg-lane-glass rounded-2xl p-6 border border-glass-border shadow-sm mb-6 relative
          ${isRelAI ? 'ring-2 ring-relai-border bg-gradient-to-br from-relai-glow to-transparent' : ''}`}>
          
          {/* Automation Badge for RelAI */}
          {isRelAI && (
            <div className="absolute -top-2 -right-2">
              <div className="bg-gradient-to-r from-status-relai to-status-relai/80 text-white px-3 py-1 rounded-full text-xs font-medium flex items-center space-x-1 shadow-lg border border-status-relai/30">
                <Bot className="w-3 h-3" />
                <span>Automation</span>
              </div>
            </div>
          )}
          
          <div className="flex items-center justify-between">
            <div className="flex items-center space-x-4">
              <Avatar className={`w-12 h-12 ring-2 ${isRelAI ? 'ring-status-relai/50 shadow-lg shadow-status-relai/20' : 'ring-border'}`}>
                <AvatarImage src={user?.avatar} alt={user.name} />
                <AvatarFallback className={`${isRelAI ? 'bg-status-relai/20 text-status-relai' : 'bg-muted'}`}>
                  {user.name === 'RelAI' ? <Bot className="w-6 h-6" /> : user.name[0]}
                </AvatarFallback>
              </Avatar>
              <div>
                <h3 className="text-foreground font-semibold text-lg flex items-center space-x-2">
                  <span>{isRelAI ? 'RelAI Automation' : user.name}</span>
                  {isRelAI && <Bot className="w-4 h-4 text-status-relai" />}
                </h3>
                <div className="flex items-center space-x-2">
                  <div className={`w-2 h-2 ${isRelAI ? 'bg-status-relai' : 'bg-status-active'} rounded-full ${isRelAI ? 'animate-pulse shadow-sm shadow-status-relai' : 'animate-pulse'}`} />
                  <span className="text-muted-foreground text-sm">
                    {isRelAI ? 'Auto Processing' : 'In Relay'}
                  </span>
                </div>
              </div>
            </div>
            {workflow.activeWork && (
              <div className="text-right">
                <div className="text-muted-foreground text-xs">{isRelAI ? 'Next Process' : 'Est. Handoff'}</div>
                <div className="text-foreground font-medium text-sm">{workflow.activeWork.estimatedHandoff}</div>
              </div>
            )}
          </div>
        </div>

        <div className="space-y-6">
          {/* Active Work - The Track */}
          {workflow.activeWork && (
            <div className="space-y-3">
              <div className="flex items-center justify-between">
                <h4 className="text-muted-foreground font-semibold text-sm uppercase tracking-wide flex items-center space-x-2">
                  <div className={`w-3 h-3 ${isRelAI ? 'bg-status-relai' : 'bg-status-active'} rounded-full`} />
                  <span>{isRelAI ? 'Auto Processing' : 'Active Lane'}</span>
                </h4>
                {getStatusBadge(isRelAI ? 'relai' : 'active')}
              </div>
              <Card className={`backdrop-blur-xl bg-glass-bg rounded-xl p-5 border border-glass-border shadow-sm hover:shadow-md transition-all duration-200 relative
                ${isRelAI ? 'ring-1 ring-status-relai/20 bg-gradient-to-br from-relai-glow to-transparent' : ''}`}>
                
                {/* Flow Arrow from Previous */}
                {workflow.activeWork.relayedFrom && (
                  <div className="absolute -left-8 top-1/2 transform -translate-y-1/2 flex items-center space-x-2 text-status-active">
                    <ArrowRight className="w-5 h-5 animate-pulse" />
                  </div>
                )}
                
                <div className="space-y-4">
                  <div>
                    <h5 className="text-foreground font-semibold text-base leading-tight mb-2">
                      {workflow.activeWork.title}
                    </h5>
                    <p className="text-muted-foreground text-sm leading-relaxed">
                      {workflow.activeWork.description}
                    </p>
                  </div>
                  
                  {workflow.activeWork.relayedFrom && (
                    <div className={`inline-flex items-center space-x-2 px-3 py-1 rounded-full text-xs 
                      ${isRelAI ? 'bg-status-relai/10 text-status-relai border border-status-relai/20' : 'bg-status-active/10 text-status-active border border-status-active/20'}`}>
                      <ArrowRight className="w-3 h-3" />
                      <span>Relayed from {workflow.activeWork.relayedFrom}</span>
                    </div>
                  )}
                  
                  <div className="space-y-2">
                    <div className="flex justify-between text-xs text-muted-foreground">
                      <span>Progress</span>
                      <span>{workflow.activeWork.progress}%</span>
                    </div>
                    <div className="w-full bg-muted rounded-full h-2 relative overflow-hidden">
                      <div 
                        className={`${isRelAI ? 'bg-status-relai' : 'bg-status-active'} rounded-full h-2 transition-all duration-500 relative`}
                        style={{ width: `${workflow.activeWork.progress}%` }}
                      >
                        {/* Progress pulse for active work */}
                        <div className={`absolute inset-0 ${isRelAI ? 'bg-status-relai' : 'bg-status-active'} rounded-full animate-pulse opacity-50`} />
                      </div>
                    </div>
                  </div>
                </div>
              </Card>
            </div>
          )}

          {/* Incoming Queue */}
          {workflow.incoming.length > 0 && (
            <div className="space-y-3">
              <div className="flex items-center justify-between">
                <h4 className="text-muted-foreground font-medium text-sm uppercase tracking-wide flex items-center space-x-2">
                  <div className={`w-3 h-3 ${isRelAI ? 'bg-status-automated' : 'bg-status-waiting'} rounded-full animate-pulse`} />
                  <span>{isRelAI ? 'Auto Queue' : 'Incoming Queue'}</span>
                </h4>
                <div className="text-xs text-muted-foreground">{workflow.incoming.length} waiting</div>
              </div>
              {workflow.incoming.map((item, index) => (
                <Card key={item._id} className="backdrop-blur-xl bg-glass-frosted rounded-xl p-4 border border-glass-border hover:bg-glass-bg transition-all duration-200 relative">
                  
                  {/* Queue position indicator */}
                  <div className="absolute -left-3 top-4 w-6 h-6 bg-status-waiting text-white rounded-full flex items-center justify-center text-xs font-medium">
                    {index + 1}
                  </div>
                  
                  <div className="space-y-2">
                    <div className="flex items-start justify-between">
                      <h5 className="text-foreground font-medium text-sm leading-tight">
                        {item.title}
                      </h5>
                      <span className="text-xs text-muted-foreground">{item.timeReceived}</span>
                    </div>
                    <p className="text-muted-foreground text-xs leading-relaxed">
                      {item.description}
                    </p>
                    <div className="inline-flex items-center space-x-1 px-2 py-1 bg-status-waiting/10 text-status-waiting rounded-md text-xs border border-status-waiting/20">
                      <ArrowRight className="w-3 h-3" />
                      <span>From {item.relayedFrom}</span>
                    </div>
                  </div>
                </Card>
              ))}
            </div>
          )}

          {/* Recent Handoffs */}
          {workflow.recentHandoffs.length > 0 && !isExpanded && (
            <div className="space-y-3">
              <h4 className="text-muted-foreground font-medium text-xs uppercase tracking-wide flex items-center space-x-2">
                <div className="w-2 h-2 bg-muted-foreground/50 rounded-full" />
                <span>Recent Handoffs</span>
              </h4>
              {workflow.recentHandoffs.slice(0, 2).map((item) => (
                <Card key={item._id} className="backdrop-blur-xl bg-glass-frosted rounded-xl p-3 border border-glass-border opacity-60 relative">
                  
                  {/* Handoff arrow */}
                  <div className="absolute -right-8 top-1/2 transform -translate-y-1/2 text-muted-foreground">
                    <ArrowRight className="w-4 h-4" />
                  </div>
                  
                  <div className="flex items-center justify-between">
                    <h5 className="text-foreground font-medium text-xs">
                      {item.title}
                    </h5>
                    <div className="text-right">
                      <div className="text-xs text-muted-foreground flex items-center space-x-1">
                        <ArrowRight className="w-3 h-3" />
                        <span>{item.relayedTo}</span>
                      </div>
                      <div className="text-xs text-muted-foreground">{item.timeHandedOff}</div>
                    </div>
                  </div>
                </Card>
              ))}
            </div>
          )}
        </div>
      </div>
    );
  };

  return (
    <div className="min-h-screen bg-gradient-enterprise flex">
      {/* Main Content Area */}
      <div className="flex-1 flex flex-col">
        {/* Header */}
        <div className="p-3 md:p-6 pb-2 md:pb-4">
          <div className="flex flex-col sm:flex-row sm:items-center justify-between gap-2 animate-slide-up">
            <div>
              <h1 className="text-xl md:text-2xl font-semibold text-foreground mb-1">
                {viewMode === 'focused' && focusedUser ? `${focusedUser} Relay Lane` : 'Relay Command Center'}
              </h1>
              <p className="text-muted-foreground text-xs md:text-sm">
                {viewMode === 'focused' ? 'Individual lane focus' : 'Live handoff monitoring'}
              </p>
            </div>
            
            {viewMode === 'overview' && (
              <div className="flex items-center space-x-2 md:space-x-4 text-xs md:text-sm text-muted-foreground">
                <div>Active: {Object.values(workflows).filter(w => w.activeWork).length}</div>
                <div>•</div>
                <div>In Queue: {Object.values(workflows).reduce((acc, w) => acc + w.incoming.length, 0)}</div>
              </div>
            )}
          </div>
        </div>

        {/* Relay Lanes */}
        <div className="flex-1 overflow-hidden px-3 md:px-6 pb-20 md:pb-24">
          <div className="h-full overflow-x-auto">
            <div className={`flex ${viewMode === 'focused' ? 'justify-center' : 'flex-col md:flex-row md:space-x-6 space-y-4 md:space-y-0'} h-full ${viewMode === 'overview' ? 'md:min-w-max' : ''}`}>
              {viewMode === 'focused' && focusedUser ? (
                renderRelayLane(focusedUser, true)
              ) : (
                users.map(user => renderRelayLane(user.id, false))
              )}
            </div>
          </div>
        </div>

        {/* Enhanced Command Center Toolbar */}
        <div className="fixed bottom-3 md:bottom-6 left-1/2 transform -translate-x-1/2 z-50 w-[95vw] md:w-auto">
          <div className="backdrop-blur-xl bg-glass-bg rounded-xl md:rounded-2xl px-3 md:px-6 py-2 md:py-3 border border-glass-border shadow-lg overflow-x-auto">
            <div className="flex items-center space-x-1 md:space-x-1 min-w-max">
              {/* Profile Switcher with Active State */}
              {users.map((user) => (
                <Button
                  key={user.id}
                  variant="ghost"
                  size="sm"
                  onClick={() => handleUserFocus(user.id)}
                  className={`
                    ${focusedUser === user.id
                      ? 'bg-glass-frosted ring-2 ring-border scale-105 md:scale-110 h-8 md:h-10 px-2 md:px-4' 
                      : 'hover:bg-glass-frosted h-7 md:h-8 px-2 md:px-3'
                    } 
                    text-foreground flex items-center space-x-1 md:space-x-2 rounded-lg md:rounded-xl transition-all duration-200
                    ${user.name === 'RelAI' ? 'border border-status-relai/30' : ''}
                  `}
                >
                  <Avatar className={`${focusedUser === user.name ? 'w-5 h-5 md:w-6 md:h-6' : 'w-4 h-4 md:w-5 md:h-5'} ${user.name === 'RelAI' ? 'ring-1 ring-status-relai/50' : ''}`}>
                    <AvatarImage src={user.avatar} alt={user.name} />
                    <AvatarFallback className={`text-xs ${user.name === 'RelAI' ? 'bg-status-relai/20 text-status-relai' : 'bg-muted'}`}>
                      {user.name === 'RelAI' ? <Bot className="w-2 h-2 md:w-3 md:h-3" /> : user.name[0]}
                    </AvatarFallback>
                  </Avatar>
                  <span className={`${focusedUser === user.name ? 'text-xs md:text-sm font-semibold' : 'text-xs font-medium'} hidden sm:inline`}>
                    {user.name}
                  </span>
                  {workflows[user.id]?.activeWork && (
                    <div className={`w-1 h-1 md:w-1.5 md:h-1.5 ${user.name === 'RelAI' ? 'bg-status-relai' : 'bg-status-active'} rounded-full animate-pulse`} />
                  )}
                  {user.name === 'RelAI' && focusedUser !== user.name && (
                    <Zap className="w-2 h-2 md:w-3 md:h-3 text-status-relai" />
                  )}
                </Button>
              ))}
              
              <div className="w-px h-4 md:h-6 bg-border mx-2 md:mx-3" />
              
              {/* View Mode Toggle */}
              <div className="flex items-center space-x-1 bg-muted rounded-lg p-1">
                <Button
                  variant="ghost"
                  size="sm"
                  onClick={() => {
                    setFocusedUser(null);
                    setViewMode('overview');
                  }}
                  className={`
                    ${viewMode === 'overview' 
                      ? 'bg-background shadow-sm text-foreground' 
                      : 'text-muted-foreground hover:text-foreground'
                    } 
                    h-6 md:h-7 px-2 md:px-3 rounded-md text-xs font-medium transition-all
                  `}
                >
                  <span className="hidden sm:inline">All Lanes</span>
                  <span className="sm:hidden">All</span>
                </Button>
                <Button
                  variant="ghost"
                  size="sm"
                  className={`
                    ${viewMode === 'focused' && focusedUser
                      ? 'bg-background shadow-sm text-foreground' 
                      : 'text-muted-foreground hover:text-foreground'
                    } 
                    h-6 md:h-7 px-2 md:px-3 rounded-md text-xs font-medium transition-all
                  `}
                >
                  Focus
                </Button>
              </div>
              
              <div className="w-px h-4 md:h-6 bg-border mx-2 md:mx-3" />
              
              {/* Action Buttons */}
              <div className="flex items-center space-x-1">
                <CreateUserDialog onUserCreated={handleUserCreated} />
                <CreateTaskDialog users={users} onTaskCreated={handleTaskCreated} />
              </div>
              
              <div className="w-px h-4 md:h-6 bg-border mx-2 md:mx-3" />
              
              {/* Quick Actions */}
              <Button
                variant="ghost"
                size="sm"
                onClick={() => setChatOpen(true)}
                className="text-foreground hover:bg-glass-frosted h-7 md:h-8 px-2 md:px-3 rounded-lg md:rounded-xl flex items-center space-x-1 md:space-x-2"
              >
                <Bot className="w-3 h-3" />
                <span className="text-xs hidden sm:inline">Relay Chat</span>
              </Button>
            </div>
          </div>
        </div>
        
        {/* Relay Chat Dialog */}
        <RelayChat
          open={chatOpen}
          onOpenChange={setChatOpen}
          users={users}
          workflows={workflows}
          onTaskAction={handleTaskAction}
        />
      </div>

      {/* RelAI Sidebar */}
      <RelAISidebar
        users={users}
        workflows={workflows}
        focusedUser={focusedUser}
        onTaskAction={handleTaskAction}
      />
    </div>
  );
}<|MERGE_RESOLUTION|>--- conflicted
+++ resolved
@@ -164,7 +164,6 @@
     }
   };
 
-<<<<<<< HEAD
   const handleTaskAction = async (action: string, taskId: string, data?: any) => {
     try {
       switch (action) {
@@ -174,55 +173,7 @@
           const updatedWorkflows: Record<string, WorkflowData> = {};
           for (const user of users) {
             updatedWorkflows[user.id] = await relaiApi.getUserWorkflow(user.id);
-=======
-  const handleTaskAction = (action: string, taskId: string, data?: any) => {
-    // Find the task and its owner
-    let taskToUpdate: any = null;
-    let taskOwner: string = '';
-    
-    Object.entries(relayWorkflows).forEach(([userName, workflow]: [string, any]) => {
-      if (workflow.activeWork?._id === taskId) {
-        taskToUpdate = workflow.activeWork;
-        taskOwner = userName;
-      } else {
-        const incomingTask = workflow.incoming.find((t: any) => t._id === taskId);
-        if (incomingTask) {
-          taskToUpdate = incomingTask;
-          taskOwner = userName;
-        }
-      }
-    });
-
-    if (!taskToUpdate) return;
-
-    setRelayWorkflows(prev => {
-      const newWorkflows = { ...prev };
-      
-      switch (action) {
-        case 'complete':
-          // Move to recent handoffs and clear active work
-          if (newWorkflows[taskOwner as keyof typeof newWorkflows].activeWork?._id === taskId) {
-            newWorkflows[taskOwner as keyof typeof newWorkflows].recentHandoffs.unshift({
-              ...taskToUpdate,
-              relayedTo: 'Completed',
-              timeHandedOff: 'Just now',
-              progress: 100
-            });
-            newWorkflows[taskOwner as keyof typeof newWorkflows].activeWork = null;
-            
-            // Auto-assign next task from queue
-            const nextTask = newWorkflows[taskOwner as keyof typeof newWorkflows].incoming.shift();
-            if (nextTask) {
-              newWorkflows[taskOwner as keyof typeof newWorkflows].activeWork = {
-                _id: nextTask._id,
-                title: nextTask.title,
-                description: nextTask.description,
-                progress: (nextTask as any).progress || 25,
-                relayedFrom: nextTask.relayedFrom,
-                estimatedHandoff: (nextTask as any).estimatedHandoff || '2h'
-              };
-            }
->>>>>>> 343b3d2b
+
           }
           setWorkflows(updatedWorkflows);
           
@@ -233,7 +184,6 @@
           break;
           
         case 'handoff':
-<<<<<<< HEAD
           const targetUserId = data?.targetUser;
           if (targetUserId) {
             await relaiApi.relayTask(taskId, '', targetUserId);
@@ -242,29 +192,7 @@
             const updatedWorkflows: Record<string, WorkflowData> = {};
             for (const user of users) {
               updatedWorkflows[user.id] = await relaiApi.getUserWorkflow(user.id);
-=======
-          const targetUser = data?.targetUser;
-          if (targetUser && newWorkflows[targetUser as keyof typeof newWorkflows]) {
-            // Remove from current owner
-            if (newWorkflows[taskOwner as keyof typeof newWorkflows].activeWork?._id === taskId) {
-              newWorkflows[taskOwner as keyof typeof newWorkflows].activeWork = null;
-              
-              // Auto-assign next task from queue
-              const nextTask = newWorkflows[taskOwner as keyof typeof newWorkflows].incoming.shift();
-              if (nextTask) {
-                newWorkflows[taskOwner as keyof typeof newWorkflows].activeWork = {
-                  _id: nextTask._id,
-                  title: nextTask.title,
-                  description: nextTask.description,
-                  progress: 25,
-                  relayedFrom: nextTask.relayedFrom,
-                  estimatedHandoff: '2h'
-                };
-              }
-            } else {
-              newWorkflows[taskOwner as keyof typeof newWorkflows].incoming = 
-                newWorkflows[taskOwner as keyof typeof newWorkflows].incoming.filter((t: any) => t._id !== taskId);
->>>>>>> 343b3d2b
+
             }
             setWorkflows(updatedWorkflows);
             
@@ -277,7 +205,6 @@
           break;
           
         case 'delete':
-<<<<<<< HEAD
           // For now, just mark as completed since we don't have a delete endpoint
           await relaiApi.updateTaskProgress(taskId, 100);
           
@@ -285,27 +212,7 @@
           const deletedWorkflows: Record<string, WorkflowData> = {};
           for (const user of users) {
             deletedWorkflows[user.id] = await relaiApi.getUserWorkflow(user.id);
-=======
-          // Remove from current owner
-          if (newWorkflows[taskOwner as keyof typeof newWorkflows].activeWork?._id === taskId) {
-            newWorkflows[taskOwner as keyof typeof newWorkflows].activeWork = null;
-            
-            // Auto-assign next task from queue
-            const nextTask = newWorkflows[taskOwner as keyof typeof newWorkflows].incoming.shift();
-            if (nextTask) {
-              newWorkflows[taskOwner as keyof typeof newWorkflows].activeWork = {
-                _id: nextTask._id,
-                title: nextTask.title,
-                description: nextTask.description,
-                progress: 25,
-                relayedFrom: nextTask.relayedFrom,
-                estimatedHandoff: '2h'
-              };
-            }
-          } else {
-            newWorkflows[taskOwner as keyof typeof newWorkflows].incoming = 
-              newWorkflows[taskOwner as keyof typeof newWorkflows].incoming.filter((t: any) => t._id !== taskId);
->>>>>>> 343b3d2b
+
           }
           setWorkflows(deletedWorkflows);
           
