--- conflicted
+++ resolved
@@ -1,8 +1,5 @@
-<<<<<<< HEAD
 import { supabase } from '@/integrations/supabase/client';
-=======
-const API_BASE = 'http://localhost:8000/api';
->>>>>>> 343b3d2b
+
 
 export interface User {
   id: string;
@@ -123,17 +120,8 @@
       return transformTask(data);
     } catch (error) {
       console.error('Error creating task:', error);
-<<<<<<< HEAD
-      throw error;
-=======
-      // Return mock response for presentation
-      return {
-        _id: Date.now().toString(),
-        created_at: new Date().toISOString(),
-        updated_at: new Date().toISOString(),
-        ...taskData,
-      };
->>>>>>> 343b3d2b
+      throw error;
+
     }
   },
 
